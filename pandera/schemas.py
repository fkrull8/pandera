"""Core pandera schema class definitions."""
# pylint: disable=too-many-lines

import copy
import itertools
import os
import warnings
from functools import wraps
from pathlib import Path
from typing import Any, Callable, Dict, List, Optional, Union

import numpy as np
import pandas as pd

from . import constants, errors
from . import strategies as st
from .checks import Check
from .deprecations import deprecate_pandas_dtype
from .dtypes import DataType
from .engines import pandas_engine
from .error_formatters import (
    format_generic_error_message,
    format_vectorized_error_message,
    reshape_failure_cases,
    scalar_failure_case,
)
from .error_handlers import SchemaErrorHandler
from .hypotheses import Hypothesis

N_INDENT_SPACES = 4

CheckList = Optional[
    Union[Union[Check, Hypothesis], List[Union[Check, Hypothesis]]]
]

PandasDtypeInputTypes = Union[
    str,
    type,
    DataType,
    pd.core.dtypes.base.ExtensionDtype,
    np.dtype,
    None,
]


def _inferred_schema_guard(method):
    """
    Invoking a method wrapped with this decorator will set _is_inferred to
    False.
    """

    @wraps(method)
    def _wrapper(schema, *args, **kwargs):
        new_schema = method(schema, *args, **kwargs)
        if new_schema is not None and id(new_schema) != id(schema):
            # if method returns a copy of the schema object,
            # the original schema instance and the copy should be set to
            # not inferred.
            new_schema._is_inferred = False
        return new_schema

    return _wrapper


class DataFrameSchema:  # pylint: disable=too-many-public-methods
    """A light-weight pandas DataFrame validator."""

    @deprecate_pandas_dtype
    def __init__(
        self,
        columns: Optional[Dict[Any, Any]] = None,
        checks: CheckList = None,
        index=None,
        dtype: PandasDtypeInputTypes = None,
        transformer: Callable = None,
        coerce: bool = False,
        strict: Union[bool, str] = False,
        name: Optional[str] = None,
        ordered: bool = False,
<<<<<<< HEAD
=======
        pandas_dtype: PandasDtypeInputTypes = None,
>>>>>>> 37928e45
        unique: Optional[Union[str, List[str]]] = None,
    ) -> None:
        """Initialize DataFrameSchema validator.

        :param columns: a dict where keys are column names and values are
            Column objects specifying the datatypes and properties of a
            particular column.
        :type columns: mapping of column names and column schema component.
        :param checks: dataframe-wide checks.
        :param index: specify the datatypes and properties of the index.
        :param dtype: datatype of the dataframe. This overrides the data
            types specified in any of the columns. If a string is specified,
            then assumes one of the valid pandas string values:
            http://pandas.pydata.org/pandas-docs/stable/basics.html#dtypes.
        :param transformer: a callable with signature:
            pandas.DataFrame -> pandas.DataFrame. If specified, calling
            `validate` will verify properties of the columns and return the
            transformed dataframe object.
        :param coerce: whether or not to coerce all of the columns on
            validation. This has no effect on columns where
            ``pandas_dtype=None``
        :param strict: ensure that all and only the columns defined in the
            schema are present in the dataframe. If set to 'filter',
            only the columns in the schema will be passed to the validated
            dataframe. If set to filter and columns defined in the schema
            are not present in the dataframe, will throw an error.
        :param name: name of the schema.
        :param ordered: whether or not to validate the columns order.
<<<<<<< HEAD
=======
        :param pandas_dtype: alias of ``dtype`` for backwards compatibility.

            .. warning:: This option will be deprecated in 0.8.0

>>>>>>> 37928e45
        :param unique: a list of columns that should be jointly unique.

        :raises SchemaInitError: if impossible to build schema from parameters
        :raises SchemaInitError: if ``dtype`` and ``pandas_dtype`` are both
            supplied.

        :examples:

        >>> import pandera as pa
        >>>
        >>> schema = pa.DataFrameSchema({
        ...     "str_column": pa.Column(str),
        ...     "float_column": pa.Column(float),
        ...     "int_column": pa.Column(int),
        ...     "date_column": pa.Column(pa.DateTime),
        ... })

        Use the pandas API to define checks, which takes a function with
        the signature: ``pd.Series -> Union[bool, pd.Series]`` where the
        output series contains boolean values.

        >>> schema_withchecks = pa.DataFrameSchema({
        ...     "probability": pa.Column(
        ...         float, pa.Check(lambda s: (s >= 0) & (s <= 1))),
        ...
        ...     # check that the "category" column contains a few discrete
        ...     # values, and the majority of the entries are dogs.
        ...     "category": pa.Column(
        ...         str, [
        ...             pa.Check(lambda s: s.isin(["dog", "cat", "duck"])),
        ...             pa.Check(lambda s: (s == "dog").mean() > 0.5),
        ...         ]),
        ... })

        See :ref:`here<DataFrameSchemas>` for more usage details.

        """
        if checks is None:
            checks = []
        if isinstance(checks, (Check, Hypothesis)):
            checks = [checks]

        self.columns = {} if columns is None else columns

        if transformer is not None:
            warnings.warn(
                "The `transformers` argument has been deprecated and will no "
                "longer have any effect on validated dataframes. To achieve "
                "the same goal, you can apply the function to the validated "
                "data with `transformer(schema(df))` or "
                "`schema(df).pipe(transformer)`",
                DeprecationWarning,
            )

        if strict not in (
            False,
            True,
            "filter",
        ):
            raise errors.SchemaInitError(
                "strict parameter must equal either `True`, `False`, "
                "or `'filter'`."
            )

        self.checks = checks
        self.index = index
        self.strict = strict
        self.name = name
        self.dtype = dtype or pandas_dtype  # type: ignore
        self._coerce = coerce
        self._ordered = ordered
        self._unique = unique
        self._validate_schema()
        self._set_column_names()

        # this attribute is not meant to be accessed by users and is explicitly
        # set to True in the case that a schema is created by infer_schema.
        self._IS_INFERRED = False

    @property
    def coerce(self) -> bool:
        """Whether to coerce series to specified type."""
        return self._coerce

    @coerce.setter
    def coerce(self, value: bool) -> None:
        """Set coerce attribute"""
        self._coerce = value

    @property
    def unique(self):
        """Whether to check for duplicates in check object"""
        return self._unique

    @unique.setter
<<<<<<< HEAD
    def unique(self, value: Union[str, List[str]]) -> None:
        """Set unique attribute"""
        self._unique = (
            [value]
            if (value and (all([isinstance(c, str) for c in value])))
            else value
        )
=======
    def unique(self, value: Optional[Union[str, List[str]]]) -> None:
        """Set unique attribute"""
        if value is None or isinstance(value, list):
            self._unique = value
        else:
            self._unique = [value]
>>>>>>> 37928e45

    @property
    def ordered(self):
        """Whether or not to validate the columns order."""
        return self._ordered

    @ordered.setter
    def ordered(self, value: bool) -> None:
        """Set ordered attribute"""
        self._ordered = value

    # the _is_inferred getter and setter methods are not public
    @property
    def _is_inferred(self) -> bool:
        return self._IS_INFERRED

    @_is_inferred.setter
    def _is_inferred(self, value: bool) -> None:
        self._IS_INFERRED = value

    def _validate_schema(self) -> None:
        for column_name, column in self.columns.items():
            for check in column.checks:
                if check.groupby is None or callable(check.groupby):
                    continue
                nonexistent_groupby_columns = [
                    c for c in check.groupby if c not in self.columns
                ]
                if nonexistent_groupby_columns:
                    raise errors.SchemaInitError(
                        f"groupby argument {nonexistent_groupby_columns} in "
                        f"Check for Column {column_name} not "
                        "specified in the DataFrameSchema."
                    )

    def _set_column_names(self) -> None:
        def _set_column_handler(column, column_name):
            if column.name is not None and column.name != column_name:
                warnings.warn(
                    f"resetting column for {column} to '{column_name}'."
                )
            elif column.name == column_name:
                return column
            return column.set_name(column_name)

        self.columns = {
            column_name: _set_column_handler(column, column_name)
            for column_name, column in self.columns.items()
        }

    @property
    def dtypes(self) -> Dict[str, DataType]:
        # pylint:disable=anomalous-backslash-in-string
        """
        A dict where the keys are column names and values are
        :class:`~pandera.dtypes.DataType` s for the column. Excludes columns
        where `regex=True`.

        :returns: dictionary of columns and their associated dtypes.
        """
        regex_columns = [
            name for name, col in self.columns.items() if col.regex
        ]
        if regex_columns:
            warnings.warn(
                "Schema has columns specified as regex column names: %s "
                "Use the `get_dtypes` to get the datatypes for these "
                "columns." % regex_columns,
                UserWarning,
            )
        return {n: c.dtype for n, c in self.columns.items() if not c.regex}

    def get_dtypes(self, dataframe: pd.DataFrame) -> Dict[str, str]:
        """
        Same as the ``dtype`` property, but expands columns where
        ``regex == True`` based on the supplied dataframe.

        :returns: dictionary of columns and their associated dtypes.
        """
        regex_dtype = {}
        for _, column in self.columns.items():
            if column.regex:
                regex_dtype.update(
                    {
                        c: column.dtype
                        for c in column.get_regex_columns(dataframe.columns)
                    }
                )
        return {
            **{n: c.dtype for n, c in self.columns.items() if not c.regex},
            **regex_dtype,
        }

    @property
    def dtype(
        self,
    ) -> DataType:
        """Get the dtype property."""
        return self._dtype  # type: ignore

    @dtype.setter
    def dtype(self, value: PandasDtypeInputTypes) -> None:
        """Set the pandas dtype property."""
        self._dtype = pandas_engine.Engine.dtype(value) if value else None

    def _coerce_dtype(self, obj: pd.DataFrame) -> pd.DataFrame:
        if self.dtype is None:
            raise ValueError(
                "dtype argument is None. Must specify this argument "
                "to coerce dtype"
            )

        try:
            return self.dtype.coerce(obj)
        except errors.ParserError as exc:
            raise errors.SchemaError(
                self,
                obj,
                (
                    f"Error while coercing '{self.name}' to type "
                    f"{self.dtype}: {exc}"
                ),
                failure_cases=exc.failure_cases,
                check=f"coerce_dtype('{self.dtype}')",
            ) from exc

    def coerce_dtype(self, obj: pd.DataFrame) -> pd.DataFrame:
        """Coerce dataframe to the type specified in dtype.

        :param obj: dataframe to coerce.
        :returns: dataframe with coerced dtypes
        """
        error_handler = SchemaErrorHandler(lazy=True)

        def _try_coercion(coerce_fn, obj):
            try:
                return coerce_fn(obj)
            except errors.SchemaError as exc:
                error_handler.collect_error("dtype_coercion_error", exc)
                return obj

        for colname, col_schema in self.columns.items():
            if col_schema.regex:
                try:
                    matched_columns = col_schema.get_regex_columns(obj.columns)
                except errors.SchemaError:
                    matched_columns = pd.Index([])

                for matched_colname in matched_columns:
                    if col_schema.coerce or self.coerce:
                        obj[matched_colname] = _try_coercion(
                            col_schema.coerce_dtype, obj[matched_colname]
                        )
            elif (
                (col_schema.coerce or self.coerce)
                and self.dtype is None
                and colname in obj
            ):
                obj.loc[:, colname] = _try_coercion(
                    col_schema.coerce_dtype, obj[colname]
                )

        if self.dtype is not None:
            obj = _try_coercion(self._coerce_dtype, obj)
        if self.index is not None and (self.index.coerce or self.coerce):
            index_schema = copy.deepcopy(self.index)
            if self.coerce:
                # coercing at the dataframe-level should apply index coercion
                # for both single- and multi-indexes.
                index_schema._coerce = True
            coerced_index = _try_coercion(index_schema.coerce_dtype, obj.index)
            if coerced_index is not None:
                obj.index = coerced_index

        if error_handler.collected_errors:
            raise errors.SchemaErrors(error_handler.collected_errors, obj)

        return obj

    def validate(
        self,
        check_obj: pd.DataFrame,
        head: Optional[int] = None,
        tail: Optional[int] = None,
        sample: Optional[int] = None,
        random_state: Optional[int] = None,
        lazy: bool = False,
        inplace: bool = False,
    ) -> pd.DataFrame:
        # pylint: disable=too-many-locals,too-many-branches,too-many-statements
        """Check if all columns in a dataframe have a column in the Schema.

        :param pd.DataFrame check_obj: the dataframe to be validated.
        :param head: validate the first n rows. Rows overlapping with `tail` or
            `sample` are de-duplicated.
        :param tail: validate the last n rows. Rows overlapping with `head` or
            `sample` are de-duplicated.
        :param sample: validate a random sample of n rows. Rows overlapping
            with `head` or `tail` are de-duplicated.
        :param random_state: random seed for the ``sample`` argument.
        :param lazy: if True, lazily evaluates dataframe against all validation
            checks and raises a ``SchemaErrors``. Otherwise, raise
            ``SchemaError`` as soon as one occurs.
        :param inplace: if True, applies coercion to the object of validation,
            otherwise creates a copy of the data.
        :returns: validated ``DataFrame``

        :raises SchemaError: when ``DataFrame`` violates built-in or custom
            checks.

        :example:

        Calling ``schema.validate`` returns the dataframe.

        >>> import pandas as pd
        >>> import pandera as pa
        >>>
        >>> df = pd.DataFrame({
        ...     "probability": [0.1, 0.4, 0.52, 0.23, 0.8, 0.76],
        ...     "category": ["dog", "dog", "cat", "duck", "dog", "dog"]
        ... })
        >>>
        >>> schema_withchecks = pa.DataFrameSchema({
        ...     "probability": pa.Column(
        ...         float, pa.Check(lambda s: (s >= 0) & (s <= 1))),
        ...
        ...     # check that the "category" column contains a few discrete
        ...     # values, and the majority of the entries are dogs.
        ...     "category": pa.Column(
        ...         str, [
        ...             pa.Check(lambda s: s.isin(["dog", "cat", "duck"])),
        ...             pa.Check(lambda s: (s == "dog").mean() > 0.5),
        ...         ]),
        ... })
        >>>
        >>> schema_withchecks.validate(df)[["probability", "category"]]
           probability category
        0         0.10      dog
        1         0.40      dog
        2         0.52      cat
        3         0.23     duck
        4         0.80      dog
        5         0.76      dog
        """

        if self._is_inferred:
            warnings.warn(
                "This %s is an inferred schema that hasn't been "
                "modified. It's recommended that you refine the schema "
                "by calling `add_columns`, `remove_columns`, or "
                "`update_columns` before using it to validate data."
                % type(self),
                UserWarning,
            )

        error_handler = SchemaErrorHandler(lazy)

        if not inplace:
            check_obj = check_obj.copy()

        check_obj = check_obj.pandera.add_schema(self)

        # dataframe strictness check makes sure all columns in the dataframe
        # are specified in the dataframe schema
        if self.strict or self.ordered:
            column_names = []
            for col_name, col_schema in self.columns.items():
                if col_schema.regex:
                    try:
                        column_names.extend(
                            col_schema.get_regex_columns(check_obj.columns)
                        )
                    except errors.SchemaError:
                        pass
                elif col_name in check_obj.columns:
                    column_names.append(col_name)
            # ordered "set" of columns
            sorted_column_names = iter(dict.fromkeys(column_names))
            expanded_column_names = frozenset(column_names)

            # drop adjacent duplicated column names
            if check_obj.columns.has_duplicates:
                columns = [k for k, _ in itertools.groupby(check_obj.columns)]
            else:
                columns = check_obj.columns

            for column in columns:
                is_schema_col = column in expanded_column_names
                if (self.strict is True) and not is_schema_col:
                    msg = (
                        f"column '{column}' not in DataFrameSchema"
                        f" {self.columns}"
                    )
                    error_handler.collect_error(
                        "column_not_in_schema",
                        errors.SchemaError(
                            self,
                            check_obj,
                            msg,
                            failure_cases=scalar_failure_case(column),
                            check="column_in_schema",
                        ),
                    )
                if self.strict == "filter" and not is_schema_col:
                    check_obj.drop(labels=[column], inplace=True, axis=1)
                if self.ordered and is_schema_col:
                    try:
                        next_ordered_col = next(sorted_column_names)
                    except StopIteration:
                        pass
                    if next_ordered_col != column:
                        error_handler.collect_error(
                            "column_not_ordered",
                            errors.SchemaError(
                                self,
                                check_obj,
                                message=f"column '{column}' out-of-order",
                                failure_cases=scalar_failure_case(column),
                                check="column_ordered",
                            ),
                        )

        # check for columns that are not in the dataframe and collect columns
        # that are not in the dataframe that should be excluded for lazy
        # validation
        lazy_exclude_columns = []
        for colname, col_schema in self.columns.items():
            if (
                not col_schema.regex
                and colname not in check_obj
                and col_schema.required
            ):
                if lazy:
                    lazy_exclude_columns.append(colname)
                msg = (
                    f"column '{colname}' not in dataframe\n{check_obj.head()}"
                )
                error_handler.collect_error(
                    "column_not_in_dataframe",
                    errors.SchemaError(
                        self,
                        check_obj,
                        msg,
                        failure_cases=scalar_failure_case(colname),
                        check="column_in_dataframe",
                    ),
                )

        # coerce data types
        if (
            self.coerce
            or (self.index is not None and self.index.coerce)
            or any(col.coerce for col in self.columns.values())
        ):
            try:
                check_obj = self.coerce_dtype(check_obj)
            except errors.SchemaErrors as err:
                for schema_error_dict in err.schema_errors:
                    if not lazy:
                        # raise the first error immediately if not doing lazy
                        # validation
                        raise schema_error_dict["error"]
                    error_handler.collect_error(
                        "schema_component_check", schema_error_dict["error"]
                    )

        # collect schema components for validation
        schema_components = []
        for col_name, col in self.columns.items():
            if (
                col.required or col_name in check_obj
            ) and col_name not in lazy_exclude_columns:
                if self.dtype is not None:
                    # override column dtype with dataframe dtype
                    col = copy.deepcopy(col)
                    col.dtype = self.dtype
                schema_components.append(col)

        if self.index is not None:
            schema_components.append(self.index)

        df_to_validate = _pandas_obj_to_validate(
            check_obj, head, tail, sample, random_state
        )

        check_results = []
        # schema-component-level checks
        for schema_component in schema_components:
            try:
                result = schema_component(
                    df_to_validate,
                    lazy=lazy,
                    # don't make a copy of the data
                    inplace=True,
                )
                check_results.append(isinstance(result, pd.DataFrame))
            except errors.SchemaError as err:
                error_handler.collect_error("schema_component_check", err)
            except errors.SchemaErrors as err:
                for schema_error_dict in err.schema_errors:
                    error_handler.collect_error(
                        "schema_component_check", schema_error_dict["error"]
                    )

        # dataframe-level checks
        for check_index, check in enumerate(self.checks):
            try:
                check_results.append(
                    _handle_check_results(
                        self, check_index, check, df_to_validate
                    )
                )
            except errors.SchemaError as err:
                error_handler.collect_error("dataframe_check", err)

        if self.unique:
            temp_unique: List[List] = (
                [self.unique]
<<<<<<< HEAD
                if all([isinstance(x, str) for x in self.unique])
=======
                if all(isinstance(x, str) for x in self.unique)
>>>>>>> 37928e45
                else self.unique
            )
            for lst in temp_unique:
                duplicates = df_to_validate.duplicated(subset=lst, keep=False)
                if any(duplicates):
                    failure_cases = df_to_validate.loc[duplicates, lst]
                    print(reshape_failure_cases(failure_cases))
                    msg = f"columns '{*lst,}' not unique"
                    e = errors.SchemaError(
                        self,
                        check_obj,
                        msg,
                        failure_cases=reshape_failure_cases(failure_cases),
                        check="duplicates",
                    )
                    if not lazy:
                        raise e

                    error_handler.collect_error(
                        "duplicates",
                        e,
                    )

        if lazy and error_handler.collected_errors:
            raise errors.SchemaErrors(
                error_handler.collected_errors, check_obj
            )

        assert all(check_results)
        return check_obj

    def __call__(
        self,
        dataframe: pd.DataFrame,
        head: Optional[int] = None,
        tail: Optional[int] = None,
        sample: Optional[int] = None,
        random_state: Optional[int] = None,
        lazy: bool = False,
        inplace: bool = False,
    ):
        """Alias for :func:`DataFrameSchema.validate` method.

        :param pd.DataFrame dataframe: the dataframe to be validated.
        :param head: validate the first n rows. Rows overlapping with `tail` or
            `sample` are de-duplicated.
        :type head: int
        :param tail: validate the last n rows. Rows overlapping with `head` or
            `sample` are de-duplicated.
        :type tail: int
        :param sample: validate a random sample of n rows. Rows overlapping
            with `head` or `tail` are de-duplicated.
        :param random_state: random seed for the ``sample`` argument.
        :param lazy: if True, lazily evaluates dataframe against all validation
            checks and raises a ``SchemaErrors``. Otherwise, raise
            ``SchemaError`` as soon as one occurs.
        :param inplace: if True, applies coercion to the object of validation,
            otherwise creates a copy of the data.
        """
        return self.validate(
            dataframe, head, tail, sample, random_state, lazy, inplace
        )

    def __repr__(self) -> str:
        """Represent string for logging."""
        return (
            f"<Schema {self.__class__.__name__}("
            f"columns={self.columns}, "
            f"checks={self.checks}, "
            f"index={self.index.__repr__()}, "
            f"coerce={self.coerce}, "
            f"dtype={self._dtype},"
            f"strict={self.strict},"
            f"name={self.name},"
            f"ordered={self.ordered}"
            ")>"
        )

    def __str__(self) -> str:
        """Represent string for user inspection."""

        def _format_multiline(json_str, arg):
            return "\n".join(
                f"{indent}{line}" if i != 0 else f"{indent}{arg}={line}"
                for i, line in enumerate(json_str.split("\n"))
            )

        indent = " " * N_INDENT_SPACES
        if self.columns:
            columns_str = f"{indent}columns={{\n"
            for colname, col in self.columns.items():
                columns_str += f"{indent * 2}'{colname}': {col}\n"
            columns_str += f"{indent}}}"
        else:
            columns_str = f"{indent}columns={{}}"

        if self.checks:
            checks_str = f"{indent}checks=[\n"
            for check in self.checks:
                checks_str += f"{indent * 2}{check}\n"
            checks_str += f"{indent}]"
        else:
            checks_str = f"{indent}checks=[]"

        # add additional indents
        index_ = str(self.index).split("\n")
        if len(index_) == 1:
            index = str(self.index)
        else:
            index = "\n".join(
                x if i == 0 else f"{indent}{x}" for i, x in enumerate(index_)
            )

        return (
            f"<Schema {self.__class__.__name__}(\n"
            f"{columns_str},\n"
            f"{checks_str},\n"
            f"{indent}coerce={self.coerce},\n"
            f"{indent}dtype={self._dtype},\n"
            f"{indent}index={index},\n"
            f"{indent}strict={self.strict}\n"
            f"{indent}name={self.name},\n"
            f"{indent}ordered={self.ordered}\n"
            ")>"
        )

    def __eq__(self, other: object) -> bool:
        if not isinstance(other, type(self)):
            return NotImplemented

        def _compare_dict(obj):
            return {
                k: v for k, v in obj.__dict__.items() if k != "_IS_INFERRED"
            }

        return _compare_dict(self) == _compare_dict(other)

    @st.strategy_import_error
    def strategy(
        self, *, size: Optional[int] = None, n_regex_columns: int = 1
    ):
        """Create a ``hypothesis`` strategy for generating a DataFrame.

        :param size: number of elements to generate
        :param n_regex_columns: number of regex columns to generate.
        :returns: a strategy that generates pandas DataFrame objects.
        """
        return st.dataframe_strategy(
            self.dtype,
            columns=self.columns,
            checks=self.checks,
            index=self.index,
            size=size,
            n_regex_columns=n_regex_columns,
        )

    def example(
        self, size: Optional[int] = None, n_regex_columns: int = 1
    ) -> pd.DataFrame:
        """Generate an example of a particular size.

        :param size: number of elements in the generated DataFrame.
        :returns: pandas DataFrame object.
        """
        # pylint: disable=import-outside-toplevel,cyclic-import,import-error
        import hypothesis

        with warnings.catch_warnings():
            warnings.simplefilter(
                "ignore",
                category=hypothesis.errors.NonInteractiveExampleWarning,
            )
            return self.strategy(
                size=size, n_regex_columns=n_regex_columns
            ).example()

    @_inferred_schema_guard
    def add_columns(
        self, extra_schema_cols: Dict[str, Any]
    ) -> "DataFrameSchema":
        """Create a copy of the :class:`DataFrameSchema` with extra columns.

        :param extra_schema_cols: Additional columns of the format
        :type extra_schema_cols: DataFrameSchema
        :returns: a new :class:`DataFrameSchema` with the extra_schema_cols
            added.

        :example:

        To add columns to the schema, pass a dictionary with column name and
        ``Column`` instance key-value pairs.

        >>> import pandera as pa
        >>>
        >>> example_schema = pa.DataFrameSchema(
        ...    {
        ...        "category": pa.Column(str),
        ...        "probability": pa.Column(float),
        ...    }
        ... )
        >>> print(
        ...     example_schema.add_columns({"even_number": pa.Column(pa.Bool)})
        ... )
        <Schema DataFrameSchema(
            columns={
                'category': <Schema Column(name=category, type=DataType(str))>
                'probability': <Schema Column(name=probability, type=DataType(float64))>
                'even_number': <Schema Column(name=even_number, type=DataType(bool))>
            },
            checks=[],
            coerce=False,
            dtype=None,
            index=None,
            strict=False
            name=None,
            ordered=False
        )>

        .. seealso:: :func:`remove_columns`

        """
        schema_copy = copy.deepcopy(self)
        schema_copy.columns = {
            **schema_copy.columns,
            **DataFrameSchema(extra_schema_cols).columns,
        }
        return schema_copy

    @_inferred_schema_guard
    def remove_columns(self, cols_to_remove: List[str]) -> "DataFrameSchema":
        """Removes columns from a :class:`DataFrameSchema` and returns a new
        copy.

        :param cols_to_remove: Columns to be removed from the
            ``DataFrameSchema``
        :type cols_to_remove: List
        :returns: a new :class:`DataFrameSchema` without the cols_to_remove
        :raises: :class:`~pandera.errors.SchemaInitError`: if column not in
            schema.

        :example:

        To remove a column or set of columns from a schema, pass a list of
        columns to be removed:

        >>> import pandera as pa
        >>>
        >>> example_schema = pa.DataFrameSchema(
        ...     {
        ...         "category" : pa.Column(str),
        ...         "probability": pa.Column(float)
        ...     }
        ... )
        >>>
        >>> print(example_schema.remove_columns(["category"]))
        <Schema DataFrameSchema(
            columns={
                'probability': <Schema Column(name=probability, type=DataType(float64))>
            },
            checks=[],
            coerce=False,
            dtype=None,
            index=None,
            strict=False
            name=None,
            ordered=False
        )>

        .. seealso:: :func:`add_columns`

        """
        schema_copy = copy.deepcopy(self)

        # ensure all specified keys are present in the columns
        not_in_cols: List[str] = [
            x for x in cols_to_remove if x not in schema_copy.columns.keys()
        ]
        if not_in_cols:
            raise errors.SchemaInitError(
                f"Keys {not_in_cols} not found in schema columns!"
            )

        for col in cols_to_remove:
            schema_copy.columns.pop(col)

        return schema_copy

    @_inferred_schema_guard
    def update_column(self, column_name: str, **kwargs) -> "DataFrameSchema":
        """Create copy of a :class:`DataFrameSchema` with updated column
        properties.

        :param column_name:
        :param kwargs: key-word arguments supplied to
            :class:`~pandera.schema_components.Column`
        :returns: a new :class:`DataFrameSchema` with updated column
        :raises: :class:`~pandera.errors.SchemaInitError`: if column not in
            schema or you try to change the name.

        :example:

        Calling ``schema.1`` returns the :class:`DataFrameSchema`
        with the updated column.

        >>> import pandera as pa
        >>>
        >>> example_schema = pa.DataFrameSchema({
        ...     "category" : pa.Column(str),
        ...     "probability": pa.Column(float)
        ... })
        >>> print(
        ...     example_schema.update_column(
        ...         'category', dtype=pa.Category
        ...     )
        ... )
        <Schema DataFrameSchema(
            columns={
                'category': <Schema Column(name=category, type=DataType(category))>
                'probability': <Schema Column(name=probability, type=DataType(float64))>
            },
            checks=[],
            coerce=False,
            dtype=None,
            index=None,
            strict=False
            name=None,
            ordered=False
        )>

        .. seealso:: :func:`rename_columns`

        """
        # check that columns exist in schema

        if "name" in kwargs:
            raise ValueError("cannot update 'name' of the column.")
        if column_name not in self.columns:
            raise ValueError(f"column '{column_name}' not in {self}")
        schema_copy = copy.deepcopy(self)
        column_copy = copy.deepcopy(self.columns[column_name])
        new_column = column_copy.__class__(
            **{**column_copy.properties, **kwargs}
        )
        schema_copy.columns.update({column_name: new_column})
        return schema_copy

    def update_columns(
        self, update_dict: Dict[str, Dict[str, Any]]
    ) -> "DataFrameSchema":
        """
        Create copy of a :class:`DataFrameSchema` with updated column
        properties.

        :param update_dict:
        :return: a new :class:`DataFrameSchema` with updated columns
        :raises: :class:`~pandera.errors.SchemaInitError`: if column not in
            schema or you try to change the name.

        :example:

        Calling ``schema.update_columns`` returns the :class:`DataFrameSchema`
        with the updated columns.

        >>> import pandera as pa
        >>>
        >>> example_schema = pa.DataFrameSchema({
        ...     "category" : pa.Column(str),
        ...     "probability": pa.Column(float)
        ... })
        >>>
        >>> print(
        ...     example_schema.update_columns(
        ...         {"category": {"dtype":pa.Category}}
        ...     )
        ... )
        <Schema DataFrameSchema(
            columns={
                'category': <Schema Column(name=category, type=DataType(category))>
                'probability': <Schema Column(name=probability, type=DataType(float64))>
            },
            checks=[],
            coerce=False,
            dtype=None,
            index=None,
            strict=False
            name=None,
            ordered=False
        )>

        .. note:: This is the successor to the ``update_column`` method, which
            will be deprecated.

        """

        new_schema = copy.deepcopy(self)

        # ensure all specified keys are present in the columns
        not_in_cols: List[str] = [
            x for x in update_dict.keys() if x not in new_schema.columns.keys()
        ]
        if not_in_cols:
            raise errors.SchemaInitError(
                f"Keys {not_in_cols} not found in schema columns!"
            )

        new_columns: Dict[str, Dict[str, Any]] = {}
        for col in new_schema.columns:
            # check
            if update_dict.get(col):
                if update_dict[col].get("name"):
                    raise errors.SchemaInitError(
                        "cannot update 'name' \
                                             property of the column."
                    )
            original_properties = new_schema.columns[col].properties
            if update_dict.get(col):
                new_properties = copy.deepcopy(original_properties)
                new_properties.update(update_dict[col])
                new_columns[col] = new_schema.columns[col].__class__(
                    **new_properties
                )
            else:
                new_columns[col] = new_schema.columns[col].__class__(
                    **original_properties
                )

        new_schema.columns = new_columns

        return new_schema

    def rename_columns(self, rename_dict: Dict[str, str]) -> "DataFrameSchema":
        """Rename columns using a dictionary of key-value pairs.

        :param rename_dict: dictionary of 'old_name': 'new_name' key-value
            pairs.
        :returns: :class:`DataFrameSchema` (copy of original)
        :raises: :class:`~pandera.errors.SchemaInitError` if column not in the
            schema.

        :example:

        To rename a column or set of columns, pass a dictionary of old column
        names and new column names, similar to the pandas DataFrame method.

        >>> import pandera as pa
        >>>
        >>> example_schema = pa.DataFrameSchema({
        ...     "category" : pa.Column(str),
        ...     "probability": pa.Column(float)
        ... })
        >>>
        >>> print(
        ...     example_schema.rename_columns({
        ...         "category": "categories",
        ...         "probability": "probabilities"
        ...     })
        ... )
        <Schema DataFrameSchema(
            columns={
                'categories': <Schema Column(name=categories, type=DataType(str))>
                'probabilities': <Schema Column(name=probabilities, type=DataType(float64))>
            },
            checks=[],
            coerce=False,
            dtype=None,
            index=None,
            strict=False
            name=None,
            ordered=False
        )>

        .. seealso:: :func:`update_column`

        """
        new_schema = copy.deepcopy(self)

        # ensure all specified keys are present in the columns
        not_in_cols: List[str] = [
            x for x in rename_dict.keys() if x not in new_schema.columns.keys()
        ]
        if not_in_cols:
            raise errors.SchemaInitError(
                f"Keys {not_in_cols} not found in schema columns!"
            )

        # ensure all new keys are not present in the current column names
        already_in_columns: List[str] = [
            x for x in rename_dict.values() if x in new_schema.columns.keys()
        ]
        if already_in_columns:
            raise errors.SchemaInitError(
                f"Keys {already_in_columns} already found in schema columns!"
            )

        # We iterate over the existing columns dict and replace those keys
        # that exist in the rename_dict

        new_columns = {
            (rename_dict[col_name] if col_name in rename_dict else col_name): (
                col_attrs.set_name(rename_dict[col_name])
                if col_name in rename_dict
                else col_attrs
            )
            for col_name, col_attrs in new_schema.columns.items()
        }

        new_schema.columns = new_columns

        return new_schema

    def select_columns(self, columns: List[Any]) -> "DataFrameSchema":
        """Select subset of columns in the schema.

        *New in version 0.4.5*

        :param columns: list of column names to select.
        :returns:  :class:`DataFrameSchema` (copy of original) with only
            the selected columns.
        :raises: :class:`~pandera.errors.SchemaInitError` if column not in the
            schema.

        :example:

        To subset a schema by column, and return a new schema:

        >>> import pandera as pa
        >>>
        >>> example_schema = pa.DataFrameSchema({
        ...     "category" : pa.Column(str),
        ...     "probability": pa.Column(float)
        ... })
        >>>
        >>> print(example_schema.select_columns(['category']))
        <Schema DataFrameSchema(
            columns={
                'category': <Schema Column(name=category, type=DataType(str))>
            },
            checks=[],
            coerce=False,
            dtype=None,
            index=None,
            strict=False
            name=None,
            ordered=False
        )>

        .. note:: If an index is present in the schema, it will also be
            included in the new schema.

        """

        new_schema = copy.deepcopy(self)

        # ensure all specified keys are present in the columns
        not_in_cols: List[str] = [
            x for x in columns if x not in new_schema.columns.keys()
        ]
        if not_in_cols:
            raise errors.SchemaInitError(
                f"Keys {not_in_cols} not found in schema columns!"
            )

        new_columns = {
            col_name: column
            for col_name, column in self.columns.items()
            if col_name in columns
        }
        new_schema.columns = new_columns
        return new_schema

    def to_script(self, fp: Union[str, Path] = None) -> "DataFrameSchema":
        """Create DataFrameSchema from yaml file.

        :param path: str, Path to write script
        :returns: dataframe schema.
        """
        # pylint: disable=import-outside-toplevel,cyclic-import
        import pandera.io

        return pandera.io.to_script(self, fp)

    @classmethod
    def from_yaml(cls, yaml_schema) -> "DataFrameSchema":
        """Create DataFrameSchema from yaml file.

        :param yaml_schema: str, Path to yaml schema, or serialized yaml
            string.
        :returns: dataframe schema.
        """
        # pylint: disable=import-outside-toplevel,cyclic-import
        import pandera.io

        return pandera.io.from_yaml(yaml_schema)

    def to_yaml(self, stream: Optional[os.PathLike] = None):
        """Write DataFrameSchema to yaml file.

        :param stream: file stream to write to. If None, dumps to string.
        :returns: yaml string if stream is None, otherwise returns None.
        """
        # pylint: disable=import-outside-toplevel,cyclic-import
        import pandera.io

        return pandera.io.to_yaml(self, stream=stream)

    def set_index(
        self, keys: List[str], drop: bool = True, append: bool = False
    ) -> "DataFrameSchema":
        """
        A method for setting the :class:`Index` of a :class:`DataFrameSchema`,
        via an existing :class:`Column` or list of columns.

        :param keys: list of labels
        :param drop: bool, default True
        :param append: bool, default False
        :return: a new :class:`DataFrameSchema` with specified column(s) in the
            index.
        :raises: :class:`~pandera.errors.SchemaInitError` if column not in the
            schema.

        :examples:

        Just as you would set the index in a ``pandas`` DataFrame from an
        existing column, you can set an index within the schema from an
        existing column in the schema.

        >>> import pandera as pa
        >>>
        >>> example_schema = pa.DataFrameSchema({
        ...     "category" : pa.Column(str),
        ...     "probability": pa.Column(float)})
        >>>
        >>> print(example_schema.set_index(['category']))
        <Schema DataFrameSchema(
            columns={
                'probability': <Schema Column(name=probability, type=DataType(float64))>
            },
            checks=[],
            coerce=False,
            dtype=None,
            index=<Schema Index(name=category, type=DataType(str))>,
            strict=False
            name=None,
            ordered=False
        )>

        If you have an existing index in your schema, and you would like to
        append a new column as an index to it (yielding a :class:`Multiindex`),
        just use set_index as you would in pandas.

        >>> example_schema = pa.DataFrameSchema(
        ...     {
        ...         "column1": pa.Column(str),
        ...         "column2": pa.Column(int)
        ...     },
        ...     index=pa.Index(name = "column3", dtype = int)
        ... )
        >>>
        >>> print(example_schema.set_index(["column2"], append = True))
        <Schema DataFrameSchema(
            columns={
                'column1': <Schema Column(name=column1, type=DataType(str))>
            },
            checks=[],
            coerce=False,
            dtype=None,
            index=<Schema MultiIndex(
                indexes=[
                    <Schema Index(name=column3, type=DataType(int64))>
                    <Schema Index(name=column2, type=DataType(int64))>
                ]
                coerce=False,
                strict=False,
                name=None,
                ordered=True
            )>,
            strict=False
            name=None,
            ordered=False
        )>

        .. seealso:: :func:`reset_index`

        """
        # pylint: disable=import-outside-toplevel,cyclic-import
        from pandera.schema_components import Index, MultiIndex

        new_schema = copy.deepcopy(self)

        keys_temp: List = (
            list(set(keys)) if not isinstance(keys, list) else keys
        )

        # ensure all specified keys are present in the columns
        not_in_cols: List[str] = [
            x for x in keys_temp if x not in new_schema.columns.keys()
        ]
        if not_in_cols:
            raise errors.SchemaInitError(
                f"Keys {not_in_cols} not found in schema columns!"
            )

        # if there is already an index, append or replace according to
        # parameters
        ind_list: List = (
            []
            if new_schema.index is None or not append
            else list(new_schema.index.indexes)
            if isinstance(new_schema.index, MultiIndex) and append
            else [new_schema.index]
        )

        for col in keys_temp:
            ind_list.append(
                Index(
                    dtype=new_schema.columns[col].dtype,
                    name=col,
                    checks=new_schema.columns[col].checks,
                    nullable=new_schema.columns[col].nullable,
                    unique=new_schema.columns[col].unique,
                    coerce=new_schema.columns[col].coerce,
                )
            )

        new_schema.index = (
            ind_list[0] if len(ind_list) == 1 else MultiIndex(ind_list)
        )

        # if drop is True as defaulted, drop the columns moved into the index
        if drop:
            new_schema = new_schema.remove_columns(keys_temp)

        return new_schema

    def reset_index(
        self, level: List[str] = None, drop: bool = False
    ) -> "DataFrameSchema":
        """
        A method for resetting the :class:`Index` of a :class:`DataFrameSchema`

        :param level: list of labels
        :param drop: bool, default True
        :return: a new :class:`DataFrameSchema` with specified column(s) in the
            index.
        :raises: :class:`~pandera.errors.SchemaInitError` if no index set in
            schema.
        :examples:

        Similar to the ``pandas`` reset_index method on a pandas DataFrame,
        this method can be used to to fully or partially reset indices of a
        schema.

        To remove the entire index from the schema, just call the reset_index
        method with default parameters.

        >>> import pandera as pa
        >>>
        >>> example_schema = pa.DataFrameSchema(
        ...     {"probability" : pa.Column(float)},
        ...     index = pa.Index(name="unique_id", dtype=int)
        ... )
        >>>
        >>> print(example_schema.reset_index())
        <Schema DataFrameSchema(
            columns={
                'probability': <Schema Column(name=probability, type=DataType(float64))>
                'unique_id': <Schema Column(name=unique_id, type=DataType(int64))>
            },
            checks=[],
            coerce=False,
            dtype=None,
            index=None,
            strict=False
            name=None,
            ordered=False
        )>

        This reclassifies an index (or indices) as a column (or columns).

        Similarly, to partially alter the index, pass the name of the column
        you would like to be removed to the ``level`` parameter, and you may
        also decide whether to drop the levels with the ``drop`` parameter.

        >>> example_schema = pa.DataFrameSchema({
        ...     "category" : pa.Column(str)},
        ...     index = pa.MultiIndex([
        ...         pa.Index(name="unique_id1", dtype=int),
        ...         pa.Index(name="unique_id2", dtype=str)
        ...         ]
        ...     )
        ... )
        >>> print(example_schema.reset_index(level = ["unique_id1"]))
        <Schema DataFrameSchema(
            columns={
                'category': <Schema Column(name=category, type=DataType(str))>
                'unique_id1': <Schema Column(name=unique_id1, type=DataType(int64))>
            },
            checks=[],
            coerce=False,
            dtype=None,
            index=<Schema Index(name=unique_id2, type=DataType(str))>,
            strict=False
            name=None,
            ordered=False
        )>

        .. seealso:: :func:`set_index`

        """
        # pylint: disable=import-outside-toplevel,cyclic-import
        from pandera.schema_components import Column, Index, MultiIndex

        new_schema = copy.deepcopy(self)

        if new_schema.index is None:
            raise errors.SchemaInitError(
                "There is currently no index set for this schema."
            )

        # ensure no duplicates
        level_temp: Union[List[Any], List[str]] = (
            list(set(level)) if level is not None else []
        )

        # ensure all specified keys are present in the index
        level_not_in_index: Union[List[Any], List[str], None] = (
            [x for x in level_temp if x not in new_schema.index.names]
            if isinstance(new_schema.index, MultiIndex) and level_temp
            else []
            if isinstance(new_schema.index, Index)
            and (level_temp == [new_schema.index.name])
            else level_temp
        )
        if level_not_in_index:
            raise errors.SchemaInitError(
                f"Keys {level_not_in_index} not found in schema columns!"
            )

        new_index = (
            None
            if (level_temp == []) or isinstance(new_schema.index, Index)
            else new_schema.index.remove_columns(level_temp)
        )
        new_index = (
            new_index
            if new_index is None
            else Index(
                dtype=new_index.columns[list(new_index.columns)[0]].dtype,
                checks=new_index.columns[list(new_index.columns)[0]].checks,
                nullable=new_index.columns[
                    list(new_index.columns)[0]
                ].nullable,
                unique=new_index.columns[list(new_index.columns)[0]].unique,
                coerce=new_index.columns[list(new_index.columns)[0]].coerce,
                name=new_index.columns[list(new_index.columns)[0]].name,
            )
            if (len(list(new_index.columns)) == 1) and (new_index is not None)
            else None
            if (len(list(new_index.columns)) == 0) and (new_index is not None)
            else new_index
        )

        if not drop:
            additional_columns: Dict[str, Any] = (
                {col: new_schema.index.columns.get(col) for col in level_temp}
                if isinstance(new_schema.index, MultiIndex)
                else {new_schema.index.name: new_schema.index}
            )
            new_schema = new_schema.add_columns(
                {
                    k: Column(
                        dtype=v.dtype,
                        checks=v.checks,
                        nullable=v.nullable,
                        unique=v.unique,
                        coerce=v.coerce,
                        name=v.name,
                    )
                    for (k, v) in additional_columns.items()
                }
            )

        new_schema.index = new_index

        return new_schema


class SeriesSchemaBase:
    """Base series validator object."""

    @deprecate_pandas_dtype
    def __init__(
        self,
        dtype: PandasDtypeInputTypes = None,
        checks: CheckList = None,
        nullable: bool = False,
        unique: bool = False,
        allow_duplicates: Optional[bool] = None,
        coerce: bool = False,
        name: Any = None,
<<<<<<< HEAD
        unique: bool = False,
=======
        pandas_dtype: PandasDtypeInputTypes = None,
>>>>>>> 37928e45
    ) -> None:
        """Initialize series schema base object.

        :param dtype: datatype of the column. If a string is specified,
            then assumes one of the valid pandas string values:
            http://pandas.pydata.org/pandas-docs/stable/basics.html#dtypes
        :param checks: If element_wise is True, then callable signature should
            be:

            ``Callable[Any, bool]`` where the ``Any`` input is a scalar element
            in the column. Otherwise, the input is assumed to be a
            pandas.Series object.
        :param nullable: Whether or not column can contain null values.
        :param unique: Whether or not column can contain duplicate
            values.
        :param allow_duplicates: Whether or not column can contain duplicate
            values.

        .. warning::

            This option will be deprecated in 0.8.0. Use the ``unique``
            argument instead.

        :param coerce: If True, when schema.validate is called the column will
            be coerced into the specified dtype. This has no effect on columns
            where ``dtype=None``.
        :param name: column name in dataframe to validate.
        :param pandas_dtype: alias of ``dtype`` for backwards compatibility.

            .. warning:: This option will be deprecated in 0.8.0

        :type nullable: bool
<<<<<<< HEAD
        :param allow_duplicates:
        :type allow_duplicates: bool
        :param unique:
        :type unique: bool
=======
>>>>>>> 37928e45
        """
        if checks is None:
            checks = []
        if isinstance(checks, (Check, Hypothesis)):
            checks = [checks]

        if allow_duplicates is not None:
            warnings.warn(
                "The `allow_duplicates` will be deprecated in "
                "favor of the `unique` keyword. The value of "
                "`unique` will be set to the opposite of "
                "the `allow_duplicates` keyword.",
                DeprecationWarning,
            )
            unique = not allow_duplicates

        self.dtype = dtype or pandas_dtype  # type: ignore
        self._nullable = nullable
        self._coerce = coerce
        self._checks = checks
        self._name = name
        self._unique = unique
<<<<<<< HEAD
        self._allow_duplicates = True if not unique else False
=======
>>>>>>> 37928e45

        for check in self.checks:
            if check.groupby is not None and not self._allow_groupby:
                raise errors.SchemaInitError(
                    f"Cannot use groupby checks with type {type(self)}"
                )

        if not allow_duplicates:
            warnings.warn(
                "The `allow_duplicates` will be deprecated in "
                "favor of the `unique` keyword. The value of "
                "`allow_duplicates` will be set to the opposite of "
                "the `unique` keyword.",
                DeprecationWarning,
            )

        # make sure pandas dtype is valid
        self.dtype  # pylint: disable=pointless-statement

        # this attribute is not meant to be accessed by users and is explicitly
        # set to True in the case that a schema is created by infer_schema.
        self._IS_INFERRED = False

    # the _is_inferred getter and setter methods are not public
    @property
    def _is_inferred(self):
        return self._IS_INFERRED

    @_is_inferred.setter
    def _is_inferred(self, value: bool):
        self._IS_INFERRED = value

    @property
    def checks(self):
        """Return list of checks or hypotheses."""
        return self._checks

    @checks.setter
    def checks(self, checks):
        self._checks = checks

    @_inferred_schema_guard
    def set_checks(self, checks: CheckList):
        """Create a new SeriesSchema with a new set of Checks

        :param checks: checks to set on the new schema
        :returns: a new SeriesSchema with a new set of checks
        """
        schema_copy = copy.deepcopy(self)
        schema_copy.checks = checks
        return schema_copy

    @property
    def nullable(self) -> bool:
        """Whether the series is nullable."""
        return self._nullable

    @property
    def unique(self) -> bool:
        """Whether to check for duplicates in check object"""
        return self._unique

    @unique.setter
    def unique(self, value: bool) -> None:
        """Set unique attribute"""
        self._unique = value

    @property
    def allow_duplicates(self) -> bool:
        """Whether to allow duplicate values."""
        return not self._unique

    @allow_duplicates.setter
    def allow_duplicates(self, value: bool) -> None:
        """Set allow_duplicates attribute."""
        self._unique = not value

    @allow_duplicates.setter
    def allow_duplicates(self, value: bool) -> None:
        """Set allow_duplicates attribute."""
        self._allow_duplicates = True if not self._unique else False

    @property
    def coerce(self) -> bool:
        """Whether to coerce series to specified type."""
        return self._coerce

    @coerce.setter
    def coerce(self, value: bool) -> None:
        """Set coerce attribute."""
        self._coerce = value

    @property
    def name(self) -> Union[str, None]:
        """Get SeriesSchema name."""
        return self._name

    @property
    def dtype(
        self,
    ) -> DataType:
        """Get the pandas dtype"""
        return self._dtype  # type: ignore

    @dtype.setter
    def dtype(self, value: PandasDtypeInputTypes) -> None:
        """Set the pandas dtype"""
        self._dtype = pandas_engine.Engine.dtype(value) if value else None

    def coerce_dtype(self, obj: Union[pd.Series, pd.Index]) -> pd.Series:
        """Coerce type of a pd.Series by type specified in dtype.

        :param pd.Series series: One-dimensional ndarray with axis labels
            (including time series).
        :returns: ``Series`` with coerced data type
        """
        if self.dtype is None:
            return obj

        try:
            return self.dtype.coerce(obj)
        except errors.ParserError as exc:
            msg = (
                f"Error while coercing '{self.name}' to type "
                f"{self.dtype}: {exc}"
            )
            raise errors.SchemaError(
                self,
                obj,
                msg,
                failure_cases=exc.failure_cases,
                check=f"coerce_dtype('{self.dtype}')",
            ) from exc

    @property
    def _allow_groupby(self):
        """Whether the schema or schema component allows groupby operations."""
        raise NotImplementedError(  # pragma: no cover
            "The _allow_groupby property must be implemented by subclasses "
            "of SeriesSchemaBase"
        )

    def validate(
        self,
        check_obj: Union[pd.DataFrame, pd.Series],
        head: Optional[int] = None,
        tail: Optional[int] = None,
        sample: Optional[int] = None,
        random_state: Optional[int] = None,
        lazy: bool = False,
        inplace: bool = False,
    ) -> Union[pd.DataFrame, pd.Series]:
        # pylint: disable=too-many-locals,too-many-branches,too-many-statements
        """Validate a series or specific column in dataframe.

        :check_obj: pandas DataFrame or Series to validate.
        :param head: validate the first n rows. Rows overlapping with `tail` or
            `sample` are de-duplicated.
        :param tail: validate the last n rows. Rows overlapping with `head` or
            `sample` are de-duplicated.
        :param sample: validate a random sample of n rows. Rows overlapping
            with `head` or `tail` are de-duplicated.
        :param random_state: random seed for the ``sample`` argument.
        :param lazy: if True, lazily evaluates dataframe against all validation
            checks and raises a ``SchemaErrors``. Otherwise, raise
            ``SchemaError`` as soon as one occurs.
        :param inplace: if True, applies coercion to the object of validation,
            otherwise creates a copy of the data.
        :returns: validated DataFrame or Series.

        """

        if self._is_inferred:
            warnings.warn(
                "This %s is an inferred schema that hasn't been "
                "modified. It's recommended that you refine the schema "
                "by calling `set_checks` before using it to validate data."
                % type(self),
                UserWarning,
            )

        error_handler = SchemaErrorHandler(lazy)

        if not inplace:
            check_obj = check_obj.copy()

        series = (
            check_obj
            if isinstance(check_obj, pd.Series)
            else check_obj[self.name]
        )

        series = _pandas_obj_to_validate(
            series, head, tail, sample, random_state
        )

        check_obj = _pandas_obj_to_validate(
            check_obj, head, tail, sample, random_state
        )

        if self.name is not None and series.name != self._name:
            msg = "Expected %s to have name '%s', found '%s'" % (
                type(self),
                self._name,
                series.name,
            )
            error_handler.collect_error(
                "wrong_field_name",
                errors.SchemaError(
                    self,
                    check_obj,
                    msg,
                    failure_cases=scalar_failure_case(series.name),
                    check=f"field_name('{self._name}')",
                ),
            )

        if not self._nullable:
            nulls = series.isna()
            if sum(nulls) > 0:
                msg = "non-nullable series '%s' contains null values: %s" % (
                    series.name,
                    series[nulls].head(constants.N_FAILURE_CASES).to_dict(),
                )
                error_handler.collect_error(
                    "series_contains_nulls",
                    errors.SchemaError(
                        self,
                        check_obj,
                        msg,
                        failure_cases=reshape_failure_cases(
                            series[nulls], ignore_na=False
                        ),
                        check="not_nullable",
                    ),
                )

        # Check if the series contains duplicate values
        if self._unique:
            duplicates = series.duplicated()
            if any(duplicates):
                msg = "series '%s' contains duplicate values: %s" % (
                    series.name,
                    series[duplicates]
                    .head(constants.N_FAILURE_CASES)
                    .to_dict(),
                )
                error_handler.collect_error(
                    "series_contains_duplicates",
                    errors.SchemaError(
                        self,
                        check_obj,
                        msg,
                        failure_cases=reshape_failure_cases(
                            series[duplicates]
                        ),
                        check="no_duplicates",
                    ),
                )

        if self._dtype is not None and (
            not self._dtype.check(pandas_engine.Engine.dtype(series.dtype))
        ):
            msg = (
                f"expected series '{series.name}' to have type {self._dtype}, "
                + f"got {series.dtype}"
            )
            error_handler.collect_error(
                "wrong_dtype",
                errors.SchemaError(
                    self,
                    check_obj,
                    msg,
                    failure_cases=scalar_failure_case(str(series.dtype)),
                    check=f"dtype('{self.dtype}')",
                ),
            )

        check_results = []
        if isinstance(check_obj, pd.Series):
            check_obj, check_args = series, [None]
        else:
            check_args = [self.name]  # type: ignore

        for check_index, check in enumerate(self.checks):
            try:
                check_results.append(
                    _handle_check_results(
                        self, check_index, check, check_obj, *check_args
                    )
                )
            except errors.SchemaError as err:
                error_handler.collect_error("dataframe_check", err)
            except Exception as err:  # pylint: disable=broad-except
                # catch other exceptions that may occur when executing the
                # Check
                err_str = f'{err.__class__.__name__}("{err.args[0]}")'
                msg = f"Error while executing check function: {err_str}"
                error_handler.collect_error(
                    "check_error",
                    errors.SchemaError(
                        self,
                        check_obj,
                        msg,
                        failure_cases=scalar_failure_case(err_str),
                        check=check,
                        check_index=check_index,
                    ),
                    original_exc=err,
                )

        if lazy and error_handler.collected_errors:
            raise errors.SchemaErrors(
                error_handler.collected_errors, check_obj
            )

        assert all(check_results)
        return check_obj

    def __call__(
        self,
        check_obj: Union[pd.DataFrame, pd.Series],
        head: Optional[int] = None,
        tail: Optional[int] = None,
        sample: Optional[int] = None,
        random_state: Optional[int] = None,
        lazy: bool = False,
        inplace: bool = False,
    ) -> Union[pd.DataFrame, pd.Series]:
        """Alias for ``validate`` method."""
        return self.validate(
            check_obj, head, tail, sample, random_state, lazy, inplace
        )

    def __eq__(self, other):
        return self.__dict__ == other.__dict__

    @st.strategy_import_error
    def strategy(self, *, size=None):
        """Create a ``hypothesis`` strategy for generating a Series.

        :param size: number of elements to generate
        :returns: a strategy that generates pandas Series objects.
        """
        return st.series_strategy(
            self.dtype,
            checks=self.checks,
            nullable=self.nullable,
            unique=self.unique,
            name=self.name,
            size=size,
        )

    def example(self, size=None) -> pd.Series:
        """Generate an example of a particular size.

        :param size: number of elements in the generated Series.
        :returns: pandas Series object.
        """
        # pylint: disable=import-outside-toplevel,cyclic-import,import-error
        import hypothesis

        with warnings.catch_warnings():
            warnings.simplefilter(
                "ignore",
                category=hypothesis.errors.NonInteractiveExampleWarning,
            )
            return self.strategy(size=size).example()

    def __repr__(self):
        return (
            f"<Schema {self.__class__.__name__}"
            f"(name={self._name}, type={self.dtype!r})>"
        )


class SeriesSchema(SeriesSchemaBase):
    """Series validator."""

    @deprecate_pandas_dtype
    def __init__(
        self,
        dtype: PandasDtypeInputTypes = None,
        checks: CheckList = None,
        index=None,
        nullable: bool = False,
        unique: bool = False,
        allow_duplicates: Optional[bool] = None,
        coerce: bool = False,
        name: str = None,
<<<<<<< HEAD
        unique: bool = False,
=======
        pandas_dtype: PandasDtypeInputTypes = None,
>>>>>>> 37928e45
    ) -> None:
        """Initialize series schema base object.

        :param dtype: datatype of the column. If a string is specified,
            then assumes one of the valid pandas string values:
            http://pandas.pydata.org/pandas-docs/stable/basics.html#dtypes
        :param checks: If element_wise is True, then callable signature should
            be:

            ``Callable[Any, bool]`` where the ``Any`` input is a scalar element
            in the column. Otherwise, the input is assumed to be a
            pandas.Series object.
        :param index: specify the datatypes and properties of the index.
        :param nullable: Whether or not column can contain null values.
        :param unique: Whether or not column can contain duplicate
            values.
        :param allow_duplicates: Whether or not column can contain duplicate
            values.

        .. warning::

            This option will be deprecated in 0.8.0. Use the ``unique``
            argument instead.

        :param coerce: If True, when schema.validate is called the column will
            be coerced into the specified dtype. This has no effect on columns
            where ``pandas_dtype=None``.
        :param name: series name.
        :param pandas_dtype: alias of ``dtype`` for backwards compatibility.

            .. warning:: This option will be deprecated in 0.8.0

        """
        super().__init__(
<<<<<<< HEAD
            pandas_dtype,
            checks,
            nullable,
            allow_duplicates,
            coerce,
            name,
            unique,
=======
            dtype,
            checks,
            nullable,
            unique,
            allow_duplicates,
            coerce,
            name,
            pandas_dtype,
>>>>>>> 37928e45
        )
        self.index = index

    @property
    def _allow_groupby(self) -> bool:
        """Whether the schema or schema component allows groupby operations."""
        return False

    def validate(
        self,
        check_obj: pd.Series,
        head: Optional[int] = None,
        tail: Optional[int] = None,
        sample: Optional[int] = None,
        random_state: Optional[int] = None,
        lazy: bool = False,
        inplace: bool = False,
    ) -> pd.Series:
        """Validate a Series object.

        :param check_obj: One-dimensional ndarray with axis labels
            (including time series).
        :param head: validate the first n rows. Rows overlapping with `tail` or
            `sample` are de-duplicated.
        :param tail: validate the last n rows. Rows overlapping with `head` or
            `sample` are de-duplicated.
        :param sample: validate a random sample of n rows. Rows overlapping
            with `head` or `tail` are de-duplicated.
        :param random_state: random seed for the ``sample`` argument.
        :param lazy: if True, lazily evaluates dataframe against all validation
            checks and raises a ``SchemaErrors``. Otherwise, raise
            ``SchemaError`` as soon as one occurs.
        :param inplace: if True, applies coercion to the object of validation,
            otherwise creates a copy of the data.
        :returns: validated Series.

        :raises SchemaError: when ``DataFrame`` violates built-in or custom
            checks.

        :example:

        >>> import pandas as pd
        >>> import pandera as pa
        >>>
        >>> series_schema = pa.SeriesSchema(
        ...     float, [
        ...         pa.Check(lambda s: s > 0),
        ...         pa.Check(lambda s: s < 1000),
        ...         pa.Check(lambda s: s.mean() > 300),
        ...     ])
        >>> series = pd.Series([1, 100, 800, 900, 999], dtype=float)
        >>> print(series_schema.validate(series))
        0      1.0
        1    100.0
        2    800.0
        3    900.0
        4    999.0
        dtype: float64

        """
        if not isinstance(check_obj, pd.Series):
            raise TypeError(f"expected {pd.Series}, got {type(check_obj)}")

        if not inplace:
            check_obj = check_obj.copy()

        check_obj = check_obj.pandera.add_schema(self)
        error_handler = SchemaErrorHandler(lazy=lazy)

        if self.coerce:
            try:
                check_obj = self.coerce_dtype(check_obj).pandera.add_schema(
                    self
                )
            except errors.SchemaError as exc:
                error_handler.collect_error("dtype_coercion_error", exc)

        # validate index
        if self.index:
            # coerce data type using index schema copy to prevent mutation
            # of original index schema attribute.
            _index = copy.deepcopy(self.index)
            _index.coerce = _index.coerce or self.coerce
            try:
                check_obj = _index(
                    check_obj, head, tail, sample, random_state, lazy, inplace
                )
            except errors.SchemaError as exc:
                error_handler.collect_error("dtype_coercion_error", exc)
            except errors.SchemaErrors as err:
                for schema_error_dict in err.schema_errors:
                    error_handler.collect_error(
                        "index_check", schema_error_dict["error"]
                    )
        # validate series
        try:
            super().validate(
                check_obj, head, tail, sample, random_state, lazy, inplace
            )
        except errors.SchemaErrors as err:
            for schema_error_dict in err.schema_errors:
                error_handler.collect_error(
                    "series_check", schema_error_dict["error"]
                )

        if error_handler.collected_errors:
            raise errors.SchemaErrors(
                error_handler.collected_errors, check_obj
            )

        return check_obj

    def __call__(
        self,
        check_obj: pd.Series,
        head: Optional[int] = None,
        tail: Optional[int] = None,
        sample: Optional[int] = None,
        random_state: Optional[int] = None,
        lazy: bool = False,
        inplace: bool = False,
    ) -> pd.Series:
        """Alias for :func:`SeriesSchema.validate` method."""
        return self.validate(
            check_obj, head, tail, sample, random_state, lazy, inplace
        )

    def __eq__(self, other):
        return self.__dict__ == other.__dict__


def _pandas_obj_to_validate(
    dataframe_or_series: Union[pd.DataFrame, pd.Series],
    head: Optional[int],
    tail: Optional[int],
    sample: Optional[int],
    random_state: Optional[int],
) -> Union[pd.DataFrame, pd.Series]:
    pandas_obj_subsample = []
    if head is not None:
        pandas_obj_subsample.append(dataframe_or_series.head(head))
    if tail is not None:
        pandas_obj_subsample.append(dataframe_or_series.tail(tail))
    if sample is not None:
        pandas_obj_subsample.append(
            dataframe_or_series.sample(sample, random_state=random_state)
        )
    return (
        dataframe_or_series
        if not pandas_obj_subsample
        else pd.concat(pandas_obj_subsample).drop_duplicates()
    )


def _handle_check_results(
    schema: Union[DataFrameSchema, SeriesSchemaBase],
    check_index: int,
    check: Union[Check, Hypothesis],
    check_obj: Union[pd.DataFrame, pd.Series],
    *check_args,
) -> bool:
    """Handle check results, raising SchemaError on check failure.

    :param check_index: index of check in the schema component check list.
    :param check: Check object used to validate pandas object.
    :param check_args: arguments to pass into check object.
    :returns: True if check results pass or check.raise_warning=True, otherwise
        False.
    """
    check_result = check(check_obj, *check_args)
    if not check_result.check_passed:
        if check_result.failure_cases is None:
            # encode scalar False values explicitly
            failure_cases = scalar_failure_case(check_result.check_passed)
            error_msg = format_generic_error_message(
                schema, check, check_index
            )
        else:
            failure_cases = reshape_failure_cases(
                check_result.failure_cases, check.ignore_na
            )
            error_msg = format_vectorized_error_message(
                schema, check, check_index, failure_cases
            )

        # raise a warning without exiting if the check is specified to do so
        if check.raise_warning:
            warnings.warn(error_msg, UserWarning)
            return True
        raise errors.SchemaError(
            schema,
            check_obj,
            error_msg,
            failure_cases=failure_cases,
            check=check,
            check_index=check_index,
            check_output=check_result.check_output,
        )
    return check_result.check_passed<|MERGE_RESOLUTION|>--- conflicted
+++ resolved
@@ -77,10 +77,7 @@
         strict: Union[bool, str] = False,
         name: Optional[str] = None,
         ordered: bool = False,
-<<<<<<< HEAD
-=======
         pandas_dtype: PandasDtypeInputTypes = None,
->>>>>>> 37928e45
         unique: Optional[Union[str, List[str]]] = None,
     ) -> None:
         """Initialize DataFrameSchema validator.
@@ -109,13 +106,10 @@
             are not present in the dataframe, will throw an error.
         :param name: name of the schema.
         :param ordered: whether or not to validate the columns order.
-<<<<<<< HEAD
-=======
         :param pandas_dtype: alias of ``dtype`` for backwards compatibility.
 
             .. warning:: This option will be deprecated in 0.8.0
 
->>>>>>> 37928e45
         :param unique: a list of columns that should be jointly unique.
 
         :raises SchemaInitError: if impossible to build schema from parameters
@@ -211,22 +205,12 @@
         return self._unique
 
     @unique.setter
-<<<<<<< HEAD
-    def unique(self, value: Union[str, List[str]]) -> None:
-        """Set unique attribute"""
-        self._unique = (
-            [value]
-            if (value and (all([isinstance(c, str) for c in value])))
-            else value
-        )
-=======
     def unique(self, value: Optional[Union[str, List[str]]]) -> None:
         """Set unique attribute"""
         if value is None or isinstance(value, list):
             self._unique = value
         else:
             self._unique = [value]
->>>>>>> 37928e45
 
     @property
     def ordered(self):
@@ -645,11 +629,7 @@
         if self.unique:
             temp_unique: List[List] = (
                 [self.unique]
-<<<<<<< HEAD
-                if all([isinstance(x, str) for x in self.unique])
-=======
                 if all(isinstance(x, str) for x in self.unique)
->>>>>>> 37928e45
                 else self.unique
             )
             for lst in temp_unique:
@@ -1550,11 +1530,7 @@
         allow_duplicates: Optional[bool] = None,
         coerce: bool = False,
         name: Any = None,
-<<<<<<< HEAD
-        unique: bool = False,
-=======
         pandas_dtype: PandasDtypeInputTypes = None,
->>>>>>> 37928e45
     ) -> None:
         """Initialize series schema base object.
 
@@ -1587,13 +1563,6 @@
             .. warning:: This option will be deprecated in 0.8.0
 
         :type nullable: bool
-<<<<<<< HEAD
-        :param allow_duplicates:
-        :type allow_duplicates: bool
-        :param unique:
-        :type unique: bool
-=======
->>>>>>> 37928e45
         """
         if checks is None:
             checks = []
@@ -1616,10 +1585,6 @@
         self._checks = checks
         self._name = name
         self._unique = unique
-<<<<<<< HEAD
-        self._allow_duplicates = True if not unique else False
-=======
->>>>>>> 37928e45
 
         for check in self.checks:
             if check.groupby is not None and not self._allow_groupby:
@@ -1627,15 +1592,6 @@
                     f"Cannot use groupby checks with type {type(self)}"
                 )
 
-        if not allow_duplicates:
-            warnings.warn(
-                "The `allow_duplicates` will be deprecated in "
-                "favor of the `unique` keyword. The value of "
-                "`allow_duplicates` will be set to the opposite of "
-                "the `unique` keyword.",
-                DeprecationWarning,
-            )
-
         # make sure pandas dtype is valid
         self.dtype  # pylint: disable=pointless-statement
 
@@ -1696,11 +1652,6 @@
     def allow_duplicates(self, value: bool) -> None:
         """Set allow_duplicates attribute."""
         self._unique = not value
-
-    @allow_duplicates.setter
-    def allow_duplicates(self, value: bool) -> None:
-        """Set allow_duplicates attribute."""
-        self._allow_duplicates = True if not self._unique else False
 
     @property
     def coerce(self) -> bool:
@@ -2010,11 +1961,7 @@
         allow_duplicates: Optional[bool] = None,
         coerce: bool = False,
         name: str = None,
-<<<<<<< HEAD
-        unique: bool = False,
-=======
         pandas_dtype: PandasDtypeInputTypes = None,
->>>>>>> 37928e45
     ) -> None:
         """Initialize series schema base object.
 
@@ -2049,15 +1996,6 @@
 
         """
         super().__init__(
-<<<<<<< HEAD
-            pandas_dtype,
-            checks,
-            nullable,
-            allow_duplicates,
-            coerce,
-            name,
-            unique,
-=======
             dtype,
             checks,
             nullable,
@@ -2066,7 +2004,6 @@
             coerce,
             name,
             pandas_dtype,
->>>>>>> 37928e45
         )
         self.index = index
 
